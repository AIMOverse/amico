--- conflicted
+++ resolved
@@ -51,40 +51,32 @@
 wasm = []
 
 # Full features
-<<<<<<< HEAD
-full = ["std-full", "std-core", "web3", "web3-solana", "web3-ethereum"]
-=======
-full = ["std", "a2a-dephy", "web3-solana", "web3-ethereum"]
->>>>>>> 876e2e2e
+full = ["std-full", "std-core", "a2a-dephy", "web3-solana", "web3-ethereum"]
 
 [dependencies]
-amico-sdk = { path = "../amico-sdk" }
-amico-hal = { path = "../amico-hal", optional = true }
-amico-core = { path = "../amico-core", optional = true }
+amico-sdk = { path = "../amico-sdk", default-features = false }
+amico-hal = { path = "../amico-hal", default-features = false, optional = true }
+amico-core = { path = "../amico-core", default-features = false, optional = true }
 
-<<<<<<< HEAD
+# Plugin-specific dependencies
+
 # Core
 futures = { version = "0.3.31", optional = true }
-
-# Wasm
-=======
->>>>>>> 876e2e2e
-# Plugin-specific dependencies
 tokio = { version = "1.44.2", optional = true }
 
-# Std
-rig-core = { version = "0.12.0", optional = true }
+# Web3 Common
+tiny-bip39 = { version = "2.0.0", optional = true }
 
-# Web3
-tiny-bip39 = { version = "2.0.0", optional = true }
 # Solana
 solana-sdk = { version = "2.2.1", optional = true }
 solana-client = { version = "2.2.3", optional = true }
+
 # Ethereum
-alloy = { version = "0.13.0", features = [
+alloy = { version = "0.15.8", features = [
     "full",
     "signer-mnemonic",
 ], optional = true }
+
 # a2a
 nostr-sdk = { version = "0.38.0", optional = true }
 nostr = { version = "0.38.0", optional = true }
@@ -92,6 +84,7 @@
 base64 = { version = "0.22", optional = true }
 
 # Common dependencies
+async-trait = "0.1.88"
 thiserror = "2.0.12"
 ecdsa = "0.16.9"
 colored = "3.0.0"
@@ -100,13 +93,6 @@
     "rustls-tls",
     "multipart",
 ] }
-<<<<<<< HEAD
-=======
-amico-core = { path = "../amico-core", default-features = false }
-amico-sdk = { path = "../amico-sdk", default-features = false }
-amico-hal = { path = "../amico-hal", default-features = false }
->>>>>>> 876e2e2e
-async-trait = "0.1.86"
 lazy_static = "1.5.0"
 serde = "1.0.217"
 serde_json = "1.0.138"

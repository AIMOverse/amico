use crate::interface::{Plugin, PluginCategory, PluginInfo};
use amico::ai::service::Service;
use amico::core::action_map::ActionMap;
use amico_core::entities::Event;
use amico_core::errors::ActionSelectorError;
use amico_core::traits::Action;
use futures::executor::block_on;

/// Implementation of the ActionSelector Plugin.
pub struct ActionSelector {
    // Actions
    pub actions_map: ActionMap,
    pub service: Box<dyn Service>,
}

// Implement the Plugin trait for the ActionSelector struct
impl Plugin for ActionSelector {
<<<<<<< HEAD
    fn info(&self) -> &'static PluginInfo {
        &PluginInfo {
            name: "ActionSelector",
            category: PluginCategory::ActionSelector,
        }
    }
=======
    const INFO: &'static PluginInfo = &PluginInfo {
        name: "StandardActionSelector",
        category: PluginCategory::ActionSelector,
    };
>>>>>>> 9c5e5d8b
}

// Implement the ActionSelector trait for the ActionSelector struct
impl amico_core::traits::ActionSelector for ActionSelector {
    // Temporarily ignore the events
    fn select_action(
        &mut self,
        _events: Vec<Event>,
    ) -> Result<(Box<dyn Action>, Vec<u32>), ActionSelectorError> {
        // Update the prompt
        let prompt = "example prompt".to_string();

        // Call the asynchronous method to get the response text
        let response = match block_on(self.service.generate_text(prompt)) {
            Ok(res) => res,
            Err(e) => {
                return Err(ActionSelectorError::SelectingActionFailed(format!(
                    "Failed to generate text: {}",
                    e
                )))
            }
        };

        // Try to parse the response as JSON
        let json_response: serde_json::Value = match serde_json::from_str(&response) {
            Ok(json) => json,
            Err(e) => {
                return Err(ActionSelectorError::SelectingActionFailed(format!(
                    "Failed to parse the response as JSON: {}",
                    e
                )));
            }
        };

        // Extract the action name and parameters from the JSON response
        if let (Some(action_name), Some(parameters)) = (
            json_response["name"].as_str(),
            json_response["parameters"].as_object(),
        ) {
            // Check if the action exists in the actions_map
            if let Some(mut action) = self.actions_map.get(action_name) {
                action.set_parameters(serde_json::Value::Object(parameters.clone()));
                // TODO - Get the removing event IDs from the response

                // Return the action and the Vec<u32>
                return Ok((Box::new(action), vec![]));
            }
        }

        // Return a default action and an empty vector if the JSON response is not valid
        Err(ActionSelectorError::SelectingActionFailed(
            "Failed to select an action from the response".to_string(),
        ))
    }
}

impl ActionSelector {
    pub fn new(actions_map: ActionMap, service: Box<dyn Service>) -> Self {
        let mut instance = Self {
            actions_map,
            service,
        };
        // Update the system prompt
        instance.update_system_prompt();
        // Return the instance
        instance
    }

    fn update_system_prompt(&mut self) {
        // Set the system prompt
        let prompt = r#"You are an Action Selector to select actions to execute in an agent.
            You will be provided with information of the environment and the state of the current agent
            and make the best decision. Don't output the reason of choosing the action. Just output the
            name and the parameters of the action you choose instead."#;

        let example_output = r#"{
            "name": "clean",
            "parameters": {
                "room": "kitchen"
            }
        }"#;

        let final_prompt = format!(
            "{}\n\
            Here is an example of the output:{}\n\
            Here are the available actions:{}",
            prompt.trim(),
            example_output,
            self.actions_map.describe()
        );

        self.service.set_system_prompt(final_prompt);
    }

    pub fn set_service(&mut self, service: Box<dyn Service>) {
        // Set the service
        self.service = service;
        // Update the system prompt
        self.update_system_prompt();
    }
}<|MERGE_RESOLUTION|>--- conflicted
+++ resolved
@@ -15,19 +15,12 @@
 
 // Implement the Plugin trait for the ActionSelector struct
 impl Plugin for ActionSelector {
-<<<<<<< HEAD
     fn info(&self) -> &'static PluginInfo {
         &PluginInfo {
-            name: "ActionSelector",
+            name: "StandardActionSelector",
             category: PluginCategory::ActionSelector,
         }
     }
-=======
-    const INFO: &'static PluginInfo = &PluginInfo {
-        name: "StandardActionSelector",
-        category: PluginCategory::ActionSelector,
-    };
->>>>>>> 9c5e5d8b
 }
 
 // Implement the ActionSelector trait for the ActionSelector struct

--- conflicted
+++ resolved
@@ -103,17 +103,9 @@
         .system_prompt(AMICO_SYSTEM_PROMPT.to_string())
         .temperature(0.2)
         .max_tokens(1000)
-<<<<<<< HEAD
         .tool(balance_sensor.value().agent_wallet_balance_tool())
         .tool(balance_sensor.value().account_balance_tool())
         .tool(trade_effector.value().tool())
-=======
-        .tool(balance_sensor_tool(
-            balance_sensor.clone(),
-            &wallet.value().solana().pubkey(),
-        ))
-        .tool(trade_effector_tool(trade_effector.clone()))
->>>>>>> 876e2e2e
         .build::<InMemoryService<RigProvider>>();
 
     println!();

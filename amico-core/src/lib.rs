--- conflicted
+++ resolved
@@ -1,12 +1,6 @@
 pub mod config;
-<<<<<<< HEAD
 pub mod entities;
 pub mod controller;
-=======
-pub mod event;
-pub mod plugin;
-pub mod runtime;
 
 #[cfg(feature = "std")]
-pub mod std;
->>>>>>> b3ced4ab
+pub mod std;
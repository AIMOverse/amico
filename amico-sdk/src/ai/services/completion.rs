use async_trait::async_trait;

use crate::ai::errors::ServiceError;
use crate::ai::mcp::McpClient;
use crate::ai::{
    models::CompletionModel,
    tool::{Tool, ToolSet},
};

#[cfg(feature = "mcp-client")]
use crate::ai::mcp::McpTool;

/// A Service executes a certain AI task, such as generating text.
/// using a series of model provider calls.
///
/// A service should contain a context that is used to configure the service.
#[async_trait]
pub trait CompletionService {
    /// The LLM API provider type the service uses
    type Model: CompletionModel;

    /// A service should be built from a context
    fn from(context: ServiceContext<Self::Model>) -> Self
    where
        Self: Sized;

    /// Generates text based on a prompt.
    async fn generate_text(&mut self, prompt: String) -> Result<String, ServiceError>;
}

/// The context of a Service.
#[derive(Debug)]
pub struct ServiceContext<M>
where
    M: CompletionModel,
{
    pub system_prompt: String,
    pub completion_model: M,
    pub model_name: String,
    pub temperature: f64,
    pub max_tokens: u64,
    pub tools: ToolSet,
}

impl<M> ServiceContext<M>
where
    M: CompletionModel,
{
    /// Updates the context with a function.
    pub fn update<F>(&mut self, update: F)
    where
        F: Fn(&mut ServiceContext<M>),
    {
        update(self);
    }
}

/// A ServiceBuilder allows to configure a Service before it is used.
pub struct ServiceBuilder<M>
where
    M: CompletionModel,
{
    /// Temporarily stores tools in a vector.
    /// These are moved into the ServiceContext when the builder is built.
    tool_list: Vec<Tool>,
    system_prompt: String,
    completion_model: M,
    model_name: String,
    temperature: f64,
    max_tokens: u64,
}

impl<M> ServiceBuilder<M>
where
    M: CompletionModel,
{
    /// Creates a new `ServiceBuilder` with default values.
    pub fn new(completion_model: M) -> Self {
        Self {
            tool_list: Vec::new(),
            system_prompt: String::new(),
            completion_model,
            model_name: String::new(),
            temperature: 0.2, // Default value
            max_tokens: 1000, // Default value
        }
    }

    /// Sets the model for the Service.
    pub fn model(mut self, model_name: String) -> Self {
        self.model_name = model_name;
        self
    }

    /// Set the system prompt for the Service.
    pub fn system_prompt(mut self, prompt: String) -> Self {
        self.system_prompt = prompt;
        self
    }

    /// Add a tool to the Service.
    pub fn tool(mut self, tool: Tool) -> Self {
        self.tool_list.push(tool);
        self
    }

<<<<<<< HEAD
    /// Add a list of tools to the Service.
    pub fn tools(mut self, tools: Vec<Tool>) -> Self {
        self.tool_list.extend(tools);
        self
    }

=======
    /// Add a MCP tool to the Service.
    #[cfg(feature = "mcp-client")]
    pub fn mcp_tool(mut self, mcp_tool: mcp_core::types::Tool, mcp_client: McpClient) -> Self {
        self.tool_list
            .push(McpTool::from_mcp_server(mcp_tool, mcp_client).into());
        self
    }

    /// Add all MCP tools from a server to the Service.
    #[cfg(feature = "mcp-client")]
    pub async fn add_tools_from_server(mut self, mcp_client: McpClient) -> anyhow::Result<Self> {
        mcp_client
            .list_tools(None, None)
            .await?
            .tools
            .iter()
            .for_each(|tool| {
                self.tool_list
                    .push(McpTool::from_mcp_server(tool.to_owned(), mcp_client.clone()).into());
            });

        Ok(self)
    }

>>>>>>> 876e2e2e
    /// Sets the temperature for the Service.
    pub fn temperature(mut self, temperature: f64) -> Self {
        self.temperature = temperature;
        self
    }

    /// Sets the max tokens for the Service.
    pub fn max_tokens(mut self, max_tokens: u64) -> Self {
        self.max_tokens = max_tokens;
        self
    }

    /// Build the Service.
    pub fn build<S>(self) -> S
    where
        S: CompletionService<Model = M>,
    {
        S::from(ServiceContext {
            completion_model: self.completion_model,
            model_name: self.model_name,
            system_prompt: self.system_prompt,
            temperature: self.temperature,
            max_tokens: self.max_tokens,
            tools: ToolSet::from(self.tool_list),
        })
    }
}

#[cfg(test)]
mod test {
    use super::*;
    use crate::ai::errors::CompletionModelError;
    use crate::ai::models::ModelChoice;
    use crate::ai::models::{CompletionRequest, CompletionRequestBuilder};
    use crate::ai::tool::ToolBuilder;

    // Structs for testing

    struct TestCompletionModel;

    struct TestService {
        ctx: ServiceContext<TestCompletionModel>,
    }

    #[async_trait]
    impl CompletionModel for TestCompletionModel {
        async fn completion(
            &self,
            _req: &CompletionRequest,
        ) -> Result<ModelChoice, CompletionModelError> {
            Ok(ModelChoice::Message("test".to_string()))
        }
    }

    #[async_trait]
    impl CompletionService for TestService {
        type Model = TestCompletionModel;

        fn from(context: ServiceContext<TestCompletionModel>) -> Self {
            TestService { ctx: context }
        }

        async fn generate_text(&mut self, prompt: String) -> Result<String, ServiceError> {
            // Build the request
            let request = CompletionRequestBuilder::from_ctx(&self.ctx)
                .prompt(prompt)
                .build();

            // Perform the completion
            self.ctx
                .completion_model
                .completion(&request)
                .await
                .map(|choice| match choice {
                    ModelChoice::Message(text) => Ok(text),
                    _ => {
                        return Err(ServiceError::UnexpectedResponse(
                            "Expected a message, got a tool call".to_string(),
                        ));
                    }
                })
                .unwrap()
        }
    }

    /// Builds a test service
    fn build_test_service() -> TestService {
        ServiceBuilder::new(TestCompletionModel)
            .model("test".to_string())
            .system_prompt("test".to_string())
            .temperature(0.2)
            .max_tokens(100)
            // Test adding tools
            .tool(build_test_tool(1))
            .tool(build_test_tool(2))
            // Test adding a list of tools
            .tools(vec![build_test_tool(3), build_test_tool(4)])
            // Test adding tools after a list of tools are added
            .tool(build_test_tool(5))
            .build::<TestService>()
    }

    /// Builds a test tool
    fn build_test_tool(id: i32) -> Tool {
        ToolBuilder::new()
            .name(&format!("test_{}", id))
            .description("test")
            .parameters(serde_json::json!({}))
            .build(|_args| Ok(serde_json::json!({"message": "ok"})))
    }

    #[tokio::test]
    async fn test_build_service() {
        let mut service = build_test_service();

        assert_eq!(service.ctx.system_prompt, "test".to_string());
        assert_eq!(service.ctx.model_name, "test".to_string());
        assert_eq!(service.ctx.temperature, 0.2);
        assert_eq!(service.ctx.max_tokens, 100);
        assert_eq!(service.ctx.tools.tools.len(), 5);

        let response = service.generate_text("test".to_string()).await.unwrap();
        assert_eq!(response, "test".to_string());
    }

    #[test]
    fn test_update_context() {
        let mut service = build_test_service();

        service.ctx.update(|ctx| {
            ctx.system_prompt = "new test".to_string();
            ctx.model_name = "new test".to_string();
            ctx.temperature = 0.3;
            ctx.max_tokens = 200;
            ctx.tools = ToolSet::from(vec![]);
        });

        assert_eq!(service.ctx.system_prompt, "new test".to_string());
        assert_eq!(service.ctx.model_name, "new test".to_string());
        assert_eq!(service.ctx.temperature, 0.3);
        assert_eq!(service.ctx.max_tokens, 200);
        assert_eq!(service.ctx.tools.tools.len(), 0);
    }

    #[test]
    fn test_service_dyn_compatibility() {
        let service = build_test_service();

        // Ensure the service is dynamically compatible
        let _: Box<dyn CompletionService<Model = TestCompletionModel>> = Box::new(service);
    }
}<|MERGE_RESOLUTION|>--- conflicted
+++ resolved
@@ -104,14 +104,12 @@
         self
     }
 
-<<<<<<< HEAD
     /// Add a list of tools to the Service.
     pub fn tools(mut self, tools: Vec<Tool>) -> Self {
         self.tool_list.extend(tools);
         self
     }
 
-=======
     /// Add a MCP tool to the Service.
     #[cfg(feature = "mcp-client")]
     pub fn mcp_tool(mut self, mcp_tool: mcp_core::types::Tool, mcp_client: McpClient) -> Self {
@@ -136,7 +134,6 @@
         Ok(self)
     }
 
->>>>>>> 876e2e2e
     /// Sets the temperature for the Service.
     pub fn temperature(mut self, temperature: f64) -> Self {
         self.temperature = temperature;

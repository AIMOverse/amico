pub mod embedding;
<<<<<<< HEAD
pub mod model;
=======
>>>>>>> 773f0988
pub mod provider;
pub mod service;
pub mod tool;<|MERGE_RESOLUTION|>--- conflicted
+++ resolved
@@ -1,8 +1,5 @@
+pub mod model;
 pub mod embedding;
-<<<<<<< HEAD
-pub mod model;
-=======
->>>>>>> 773f0988
+pub mod service;
 pub mod provider;
-pub mod service;
 pub mod tool;